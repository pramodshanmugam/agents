--- conflicted
+++ resolved
@@ -1,11 +1,5 @@
 {
-<<<<<<< HEAD
-    "name": "livekit-plugins-assemblyai",
-    "private": true,
-    "version": "0.2.3"
-=======
   "name": "livekit-plugins-assemblyai",
   "private": true,
   "version": "1.0.0.dev5"
->>>>>>> 95825a5c
 }