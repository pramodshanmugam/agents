--- conflicted
+++ resolved
@@ -11,12 +11,6 @@
 from livekit.agents.llm.function_context import _create_ai_function_info
 
 from google import genai
-<<<<<<< HEAD
-from google.genai.types import (
-    FunctionResponse,
-    GenerationConfigDict,
-    LiveClientContent,
-=======
 from google.genai._api_client import HttpOptions
 from google.genai.types import (
     Blob,
@@ -24,7 +18,6 @@
     FunctionResponse,
     GenerationConfig,
     LiveClientRealtimeInput,
->>>>>>> 58c54a7e
     LiveClientToolResponse,
     LiveConnectConfig,
     Modality,
@@ -99,13 +92,9 @@
     top_k: int | None
     presence_penalty: float | None
     frequency_penalty: float | None
-<<<<<<< HEAD
-    instructions: str
+    instructions: Content | None
     enable_user_audio_transcription: bool
     enable_agent_audio_transcription: bool
-=======
-    instructions: Content | None
->>>>>>> 58c54a7e
 
 
 class RealtimeModel:
@@ -116,13 +105,9 @@
         model: LiveAPIModels | str = "gemini-2.0-flash-exp",
         api_key: str | None = None,
         voice: Voice | str = "Puck",
-<<<<<<< HEAD
-        modalities: ResponseModality = "AUDIO",
+        modalities: list[Modality] = ["AUDIO"],
         enable_user_audio_transcription: bool = True,
         enable_agent_audio_transcription: bool = True,
-=======
-        modalities: list[Modality] = ["AUDIO"],
->>>>>>> 58c54a7e
         vertexai: bool = False,
         project_id: str | None = None,
         location: str | None = None,
@@ -268,11 +253,7 @@
             functions = _build_tools(self._fnc_ctx)
             tools.append(Tool(function_declarations=functions))
 
-<<<<<<< HEAD
-        self._config = LiveConnectConfigDict(
-=======
         self._config = LiveConnectConfig(
->>>>>>> 58c54a7e
             response_modalities=self._opts.response_modalities,
             generation_config=GenerationConfig(
                 candidate_count=self._opts.candidate_count,
@@ -336,17 +317,12 @@
         self._fnc_ctx = value
 
     def _push_audio(self, frame: rtc.AudioFrame) -> None:
-<<<<<<< HEAD
         if self._opts.enable_user_audio_transcription:
             self._transcriber._push_audio(frame)
-        data = base64.b64encode(frame.data).decode("utf-8")
-        self._queue_msg({"mime_type": "audio/pcm", "data": data})
-=======
         realtime_input = LiveClientRealtimeInput(
             media_chunks=[Blob(data=frame.data.tobytes(), mime_type="audio/pcm")],
         )
         self._queue_msg(realtime_input)
->>>>>>> 58c54a7e
 
     def _queue_msg(self, msg: ClientEvents) -> None:
         self._send_ch.send_nowait(msg)
