--- conflicted
+++ resolved
@@ -190,18 +190,4 @@
     "mistral-7b-instruct",
     "mixtral-8x7b-instruct",
     "wizardlm-2-8x22bllamaguard-2-7b",
-<<<<<<< HEAD
-=======
-]
-
-
-XAIChatModels = Literal[
-    "grok-3",
-    "grok-3-fast",
-    "grok-3-mini",
-    "grok-3-mini-fast",
-    "grok-2-vision-1212",
-    "grok-2-image-1212",
-    "grok-2-1212",
->>>>>>> be69745c
 ]