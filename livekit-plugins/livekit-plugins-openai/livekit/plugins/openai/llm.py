# Copyright 2023 LiveKit, Inc.
#
# Licensed under the Apache License, Version 2.0 (the "License");
# you may not use this file except in compliance with the License.
# You may obtain a copy of the License at
#
#     http://www.apache.org/licenses/LICENSE-2.0
#
# Unless required by applicable law or agreed to in writing, software
# distributed under the License is distributed on an "AS IS" BASIS,
# WITHOUT WARRANTIES OR CONDITIONS OF ANY KIND, either express or implied.
# See the License for the specific language governing permissions and
# limitations under the License.

from __future__ import annotations

import asyncio
import os
from dataclasses import dataclass
from typing import Any, cast
from urllib.parse import urlparse

import httpx

import openai
from livekit.agents import APIConnectionError, APIStatusError, APITimeoutError, llm
from livekit.agents.llm import ToolChoice, utils as llm_utils
from livekit.agents.llm.chat_context import ChatContext
from livekit.agents.llm.tool_context import FunctionTool, RawFunctionTool
from livekit.agents.types import (
    DEFAULT_API_CONNECT_OPTIONS,
    NOT_GIVEN,
    APIConnectOptions,
    NotGivenOr,
)
from livekit.agents.utils import aio, is_given
from openai.types.chat import (
    ChatCompletionChunk,
    ChatCompletionMessageParam,
    ChatCompletionToolChoiceOptionParam,
    completion_create_params,
)
from openai.types.chat.chat_completion_chunk import Choice

from .log import logger
from .models import (
    CerebrasChatModels,
    ChatModels,
    DeepSeekChatModels,
    OctoChatModels,
    PerplexityChatModels,
    TelnyxChatModels,
    TogetherChatModels,
)
from .utils import AsyncAzureADTokenProvider, to_fnc_ctx

lk_oai_debug = int(os.getenv("LK_OPENAI_DEBUG", 0))


@dataclass
class _LLMOptions:
    model: str | ChatModels
    user: NotGivenOr[str]
    temperature: NotGivenOr[float]
    parallel_tool_calls: NotGivenOr[bool]
    tool_choice: NotGivenOr[ToolChoice]
    store: NotGivenOr[bool]
    metadata: NotGivenOr[dict[str, str]]
    max_completion_tokens: NotGivenOr[int]
    strict_tool_call: NotGivenOr[bool]


class LLM(llm.LLM):
    def __init__(
        self,
        *,
        model: str | ChatModels = "gpt-4o",
        api_key: NotGivenOr[str] = NOT_GIVEN,
        base_url: NotGivenOr[str] = NOT_GIVEN,
        client: openai.AsyncClient | None = None,
        user: NotGivenOr[str] = NOT_GIVEN,
        temperature: NotGivenOr[float] = NOT_GIVEN,
        parallel_tool_calls: NotGivenOr[bool] = NOT_GIVEN,
        tool_choice: NotGivenOr[ToolChoice] = NOT_GIVEN,
        store: NotGivenOr[bool] = NOT_GIVEN,
        metadata: NotGivenOr[dict[str, str]] = NOT_GIVEN,
        max_completion_tokens: NotGivenOr[int] = NOT_GIVEN,
        timeout: httpx.Timeout | None = None,
        _provider_fmt: NotGivenOr[str] = NOT_GIVEN,
        _strict_tool_call: NotGivenOr[bool] = NOT_GIVEN,
    ) -> None:
        """
        Create a new instance of OpenAI LLM.

        ``api_key`` must be set to your OpenAI API key, either using the argument or by setting the
        ``OPENAI_API_KEY`` environmental variable.
        """
        super().__init__()
        self._opts = _LLMOptions(
            model=model,
            user=user,
            temperature=temperature,
            parallel_tool_calls=parallel_tool_calls,
            tool_choice=tool_choice,
            store=store,
            metadata=metadata,
            max_completion_tokens=max_completion_tokens,
            strict_tool_call=_strict_tool_call,
        )
        self._provider_fmt = _provider_fmt or "openai"
        self._client = client or openai.AsyncClient(
            api_key=api_key if is_given(api_key) else None,
            base_url=base_url if is_given(base_url) else None,
            max_retries=0,
            http_client=httpx.AsyncClient(
                timeout=timeout
                if timeout
                else httpx.Timeout(connect=15.0, read=5.0, write=5.0, pool=5.0),
                follow_redirects=True,
                limits=httpx.Limits(
                    max_connections=50,
                    max_keepalive_connections=50,
                    keepalive_expiry=120,
                ),
            ),
        )

        self._prewarm_task: asyncio.Task | None = None

    @staticmethod
    def with_azure(
        *,
        model: str | ChatModels = "gpt-4o",
        azure_endpoint: str | None = None,
        azure_deployment: str | None = None,
        api_version: str | None = None,
        api_key: str | None = None,
        azure_ad_token: str | None = None,
        azure_ad_token_provider: AsyncAzureADTokenProvider | None = None,
        organization: str | None = None,
        project: str | None = None,
        base_url: str | None = None,
        user: NotGivenOr[str] = NOT_GIVEN,
        temperature: NotGivenOr[float] = NOT_GIVEN,
        parallel_tool_calls: NotGivenOr[bool] = NOT_GIVEN,
        tool_choice: NotGivenOr[ToolChoice] = NOT_GIVEN,
        timeout: httpx.Timeout | None = None,
    ) -> LLM:
        """
        This automatically infers the following arguments from their corresponding environment variables if they are not provided:
        - `api_key` from `AZURE_OPENAI_API_KEY`
        - `organization` from `OPENAI_ORG_ID`
        - `project` from `OPENAI_PROJECT_ID`
        - `azure_ad_token` from `AZURE_OPENAI_AD_TOKEN`
        - `api_version` from `OPENAI_API_VERSION`
        - `azure_endpoint` from `AZURE_OPENAI_ENDPOINT`
        """  # noqa: E501

        azure_client = openai.AsyncAzureOpenAI(
            max_retries=0,
            azure_endpoint=azure_endpoint,
            azure_deployment=azure_deployment,
            api_version=api_version,
            api_key=api_key,
            azure_ad_token=azure_ad_token,
            azure_ad_token_provider=azure_ad_token_provider,
            organization=organization,
            project=project,
            base_url=base_url,
            timeout=timeout
            if timeout
            else httpx.Timeout(connect=15.0, read=5.0, write=5.0, pool=5.0),
        )  # type: ignore

        return LLM(
            model=model,
            client=azure_client,
            user=user,
            temperature=temperature,
            parallel_tool_calls=parallel_tool_calls,
            tool_choice=tool_choice,
        )

    @staticmethod
    def with_cerebras(
        *,
        model: str | CerebrasChatModels = "llama3.1-8b",
        api_key: str | None = None,
        base_url: str = "https://api.cerebras.ai/v1",
        client: openai.AsyncClient | None = None,
        user: NotGivenOr[str] = NOT_GIVEN,
        temperature: NotGivenOr[float] = NOT_GIVEN,
        parallel_tool_calls: NotGivenOr[bool] = NOT_GIVEN,
        tool_choice: NotGivenOr[ToolChoice] = NOT_GIVEN,
    ) -> LLM:
        """
        Create a new instance of Cerebras LLM.

        ``api_key`` must be set to your Cerebras API key, either using the argument or by setting
        the ``CEREBRAS_API_KEY`` environment variable.
        """

        api_key = api_key or os.environ.get("CEREBRAS_API_KEY")
        if api_key is None:
            raise ValueError(
                "Cerebras API key is required, either as argument or set CEREBRAS_API_KEY environment variable"  # noqa: E501
            )

        return LLM(
            model=model,
            api_key=api_key,
            base_url=base_url,
            client=client,
            user=user,
            temperature=temperature,
            parallel_tool_calls=parallel_tool_calls,
            tool_choice=tool_choice,
        )

    @staticmethod
    def with_fireworks(
        *,
        model: str = "accounts/fireworks/models/llama-v3p3-70b-instruct",
        api_key: str | None = None,
        base_url: str = "https://api.fireworks.ai/inference/v1",
        client: openai.AsyncClient | None = None,
        user: NotGivenOr[str] = NOT_GIVEN,
        temperature: NotGivenOr[float] = NOT_GIVEN,
        parallel_tool_calls: NotGivenOr[bool] = NOT_GIVEN,
        tool_choice: ToolChoice = "auto",
    ) -> LLM:
        """
        Create a new instance of Fireworks LLM.

        ``api_key`` must be set to your Fireworks API key, either using the argument or by setting
        the ``FIREWORKS_API_KEY`` environmental variable.
        """

        api_key = api_key or os.environ.get("FIREWORKS_API_KEY")
        if api_key is None:
            raise ValueError(
                "Fireworks API key is required, either as argument or set FIREWORKS_API_KEY environmental variable"  # noqa: E501
            )

        return LLM(
            model=model,
            api_key=api_key,
            base_url=base_url,
            client=client,
            user=user,
            temperature=temperature,
            parallel_tool_calls=parallel_tool_calls,
            tool_choice=tool_choice,
        )

    @staticmethod
<<<<<<< HEAD
=======
    def with_x_ai(
        *,
        model: str | XAIChatModels = "grok-3-fast",
        api_key: str | None = None,
        base_url: str = "https://api.x.ai/v1",
        client: openai.AsyncClient | None = None,
        user: NotGivenOr[str] = NOT_GIVEN,
        temperature: NotGivenOr[float] = NOT_GIVEN,
        parallel_tool_calls: NotGivenOr[bool] = NOT_GIVEN,
        tool_choice: ToolChoice = "auto",
    ) -> LLM:
        """
        Create a new instance of XAI LLM.

        ``api_key`` must be set to your XAI API key, either using the argument or by setting
        the ``XAI_API_KEY`` environmental variable.
        """
        api_key = api_key or os.environ.get("XAI_API_KEY")
        if api_key is None:
            raise ValueError(
                "XAI API key is required, either as argument or set XAI_API_KEY environmental variable"  # noqa: E501
            )

        return LLM(
            model=model,
            api_key=api_key,
            base_url=base_url,
            client=client,
            user=user,
            temperature=temperature,
            parallel_tool_calls=parallel_tool_calls,
            tool_choice=tool_choice,
            # TODO(long): add provider fmt for grok
        )

    @staticmethod
>>>>>>> be69745c
    def with_deepseek(
        *,
        model: str | DeepSeekChatModels = "deepseek-chat",
        api_key: str | None = None,
        base_url: str = "https://api.deepseek.com/v1",
        client: openai.AsyncClient | None = None,
        user: NotGivenOr[str] = NOT_GIVEN,
        temperature: NotGivenOr[float] = NOT_GIVEN,
        parallel_tool_calls: NotGivenOr[bool] = NOT_GIVEN,
        tool_choice: ToolChoice = "auto",
    ) -> LLM:
        """
        Create a new instance of DeepSeek LLM.

        ``api_key`` must be set to your DeepSeek API key, either using the argument or by setting
        the ``DEEPSEEK_API_KEY`` environmental variable.
        """

        api_key = api_key or os.environ.get("DEEPSEEK_API_KEY")
        if api_key is None:
            raise ValueError(
                "DeepSeek API key is required, either as argument or set DEEPSEEK_API_KEY environmental variable"  # noqa: E501
            )

        return LLM(
            model=model,
            api_key=api_key,
            base_url=base_url,
            client=client,
            user=user,
            temperature=temperature,
            parallel_tool_calls=parallel_tool_calls,
            tool_choice=tool_choice,
        )

    @staticmethod
    def with_octo(
        *,
        model: str | OctoChatModels = "llama-2-13b-chat",
        api_key: str | None = None,
        base_url: str = "https://text.octoai.run/v1",
        client: openai.AsyncClient | None = None,
        user: NotGivenOr[str] = NOT_GIVEN,
        temperature: NotGivenOr[float] = NOT_GIVEN,
        parallel_tool_calls: NotGivenOr[bool] = NOT_GIVEN,
        tool_choice: ToolChoice = "auto",
    ) -> LLM:
        """
        Create a new instance of OctoAI LLM.

        ``api_key`` must be set to your OctoAI API key, either using the argument or by setting
        the ``OCTOAI_TOKEN`` environmental variable.
        """

        api_key = api_key or os.environ.get("OCTOAI_TOKEN")
        if api_key is None:
            raise ValueError(
                "OctoAI API key is required, either as argument or set OCTOAI_TOKEN environmental variable"  # noqa: E501
            )

        return LLM(
            model=model,
            api_key=api_key,
            base_url=base_url,
            client=client,
            user=user,
            temperature=temperature,
            parallel_tool_calls=parallel_tool_calls,
            tool_choice=tool_choice,
        )

    @staticmethod
    def with_ollama(
        *,
        model: str = "llama3.1",
        base_url: str = "http://localhost:11434/v1",
        client: openai.AsyncClient | None = None,
        temperature: NotGivenOr[float] = NOT_GIVEN,
        parallel_tool_calls: NotGivenOr[bool] = NOT_GIVEN,
        tool_choice: ToolChoice = "auto",
    ) -> LLM:
        """
        Create a new instance of Ollama LLM.
        """

        return LLM(
            model=model,
            api_key="ollama",
            base_url=base_url,
            client=client,
            temperature=temperature,
            parallel_tool_calls=parallel_tool_calls,
            tool_choice=tool_choice,
        )

    @staticmethod
    def with_perplexity(
        *,
        model: str | PerplexityChatModels = "llama-3.1-sonar-small-128k-chat",
        api_key: str | None = None,
        base_url: str = "https://api.perplexity.ai",
        client: openai.AsyncClient | None = None,
        user: NotGivenOr[str] = NOT_GIVEN,
        temperature: NotGivenOr[float] = NOT_GIVEN,
        parallel_tool_calls: NotGivenOr[bool] = NOT_GIVEN,
        tool_choice: ToolChoice = "auto",
    ) -> LLM:
        """
        Create a new instance of PerplexityAI LLM.

        ``api_key`` must be set to your TogetherAI API key, either using the argument or by setting
        the ``PERPLEXITY_API_KEY`` environmental variable.
        """

        api_key = api_key or os.environ.get("PERPLEXITY_API_KEY")
        if api_key is None:
            raise ValueError(
                "Perplexity AI API key is required, either as argument or set PERPLEXITY_API_KEY environmental variable"  # noqa: E501
            )

        return LLM(
            model=model,
            api_key=api_key,
            base_url=base_url,
            client=client,
            user=user,
            temperature=temperature,
            parallel_tool_calls=parallel_tool_calls,
            tool_choice=tool_choice,
        )

    @staticmethod
    def with_together(
        *,
        model: str | TogetherChatModels = "meta-llama/Meta-Llama-3.1-8B-Instruct-Turbo",
        api_key: str | None = None,
        base_url: str = "https://api.together.xyz/v1",
        client: openai.AsyncClient | None = None,
        user: NotGivenOr[str] = NOT_GIVEN,
        temperature: NotGivenOr[float] = NOT_GIVEN,
        parallel_tool_calls: NotGivenOr[bool] = NOT_GIVEN,
        tool_choice: ToolChoice = "auto",
    ) -> LLM:
        """
        Create a new instance of TogetherAI LLM.

        ``api_key`` must be set to your TogetherAI API key, either using the argument or by setting
        the ``TOGETHER_API_KEY`` environmental variable.
        """

        api_key = api_key or os.environ.get("TOGETHER_API_KEY")
        if api_key is None:
            raise ValueError(
                "Together AI API key is required, either as argument or set TOGETHER_API_KEY environmental variable"  # noqa: E501
            )

        return LLM(
            model=model,
            api_key=api_key,
            base_url=base_url,
            client=client,
            user=user,
            temperature=temperature,
            parallel_tool_calls=parallel_tool_calls,
            tool_choice=tool_choice,
        )

    @staticmethod
    def with_telnyx(
        *,
        model: str | TelnyxChatModels = "meta-llama/Meta-Llama-3.1-70B-Instruct",
        api_key: str | None = None,
        base_url: str = "https://api.telnyx.com/v2/ai",
        client: openai.AsyncClient | None = None,
        user: NotGivenOr[str] = NOT_GIVEN,
        temperature: NotGivenOr[float] = NOT_GIVEN,
        parallel_tool_calls: NotGivenOr[bool] = NOT_GIVEN,
        tool_choice: ToolChoice = "auto",
    ) -> LLM:
        """
        Create a new instance of Telnyx LLM.

        ``api_key`` must be set to your Telnyx API key, either using the argument or by setting
        the ``TELNYX_API_KEY`` environmental variable.
        """

        api_key = api_key or os.environ.get("TELNYX_API_KEY")
        if api_key is None:
            raise ValueError(
                "Telnyx AI API key is required, either as argument or set TELNYX_API_KEY environmental variable"  # noqa: E501
            )

        return LLM(
            model=model,
            api_key=api_key,
            base_url=base_url,
            client=client,
            user=user,
            temperature=temperature,
            parallel_tool_calls=parallel_tool_calls,
            tool_choice=tool_choice,
        )

    @staticmethod
    def with_letta(
        *,
        agent_id: str,
        base_url: str = "https://api.letta.com/v1/voice-beta",
        api_key: str | None = None,
    ) -> LLM:
        """
        Create a new Letta-backed LLM instance connected to the specified Letta agent.

        Args:
            agent_id (str): The Letta agent ID (must be prefixed with 'agent-').
            base_url (str): The URL of the Letta server (e.g., from ngrok or Letta Cloud).
            api_key (str | None, optional): Optional API key for authentication, required if
                                            the Letta server enforces auth.

        Returns:
            LLM: A configured LLM instance for interacting with the given Letta agent.
        """

        base_url = f"{base_url}/{agent_id}"
        parsed = urlparse(base_url)
        if parsed.scheme not in {"http", "https"}:
            raise ValueError(f"Invalid URL scheme: '{parsed.scheme}'. Must be 'http' or 'https'.")
        if not parsed.netloc:
            raise ValueError(f"URL '{base_url}' is missing a network location (e.g., domain name).")

        api_key = api_key or os.environ.get("LETTA_API_KEY")
        if api_key is None:
            raise ValueError(
                "Letta API key is required, either as argument or set LETTA_API_KEY environmental variable"  # noqa: E501
            )

        return LLM(
            model="letta-fast",
            api_key=api_key,
            base_url=base_url,
            client=None,
            user=NOT_GIVEN,
            temperature=NOT_GIVEN,
            parallel_tool_calls=NOT_GIVEN,
            tool_choice=NOT_GIVEN,
        )

    def chat(
        self,
        *,
        chat_ctx: ChatContext,
        tools: list[FunctionTool | RawFunctionTool] | None = None,
        conn_options: APIConnectOptions = DEFAULT_API_CONNECT_OPTIONS,
        parallel_tool_calls: NotGivenOr[bool] = NOT_GIVEN,
        tool_choice: NotGivenOr[ToolChoice] = NOT_GIVEN,
        response_format: NotGivenOr[
            completion_create_params.ResponseFormat | type[llm_utils.ResponseFormatT]
        ] = NOT_GIVEN,
        extra_kwargs: NotGivenOr[dict[str, Any]] = NOT_GIVEN,
    ) -> LLMStream:
        extra = {}
        if is_given(extra_kwargs):
            extra.update(extra_kwargs)

        if is_given(self._opts.metadata):
            extra["metadata"] = self._opts.metadata

        if is_given(self._opts.user):
            extra["user"] = self._opts.user

        if is_given(self._opts.max_completion_tokens):
            extra["max_completion_tokens"] = self._opts.max_completion_tokens

        if is_given(self._opts.temperature):
            extra["temperature"] = self._opts.temperature

        parallel_tool_calls = (
            parallel_tool_calls if is_given(parallel_tool_calls) else self._opts.parallel_tool_calls
        )
        if is_given(parallel_tool_calls):
            extra["parallel_tool_calls"] = parallel_tool_calls

        tool_choice = tool_choice if is_given(tool_choice) else self._opts.tool_choice  # type: ignore
        if is_given(tool_choice):
            oai_tool_choice: ChatCompletionToolChoiceOptionParam
            if isinstance(tool_choice, dict):
                oai_tool_choice = {
                    "type": "function",
                    "function": {"name": tool_choice["function"]["name"]},
                }
                extra["tool_choice"] = oai_tool_choice
            elif tool_choice in ("auto", "required", "none"):
                oai_tool_choice = tool_choice
                extra["tool_choice"] = oai_tool_choice

        if is_given(response_format):
            extra["response_format"] = llm_utils.to_openai_response_format(response_format)  # type: ignore

        return LLMStream(
            self,
            model=self._opts.model,
            provider_fmt=self._provider_fmt,
            strict_tool_call=self._opts.strict_tool_call
            if is_given(self._opts.strict_tool_call)
            else True,
            client=self._client,
            chat_ctx=chat_ctx,
            tools=tools or [],
            conn_options=conn_options,
            extra_kwargs=extra,
        )

    def prewarm(self) -> None:
        async def _prewarm() -> None:
            try:
                await self._client.get("/", cast_to=str)
            except Exception:
                pass

        self._prewarm_task = asyncio.create_task(_prewarm())

    async def aclose(self) -> None:
        if self._prewarm_task:
            await aio.cancel_and_wait(self._prewarm_task)


class LLMStream(llm.LLMStream):
    def __init__(
        self,
        llm: LLM,
        *,
        model: str | ChatModels,
        provider_fmt: str,
        strict_tool_call: bool,
        client: openai.AsyncClient,
        chat_ctx: llm.ChatContext,
        tools: list[FunctionTool | RawFunctionTool],
        conn_options: APIConnectOptions,
        extra_kwargs: dict[str, Any],
    ) -> None:
        super().__init__(llm, chat_ctx=chat_ctx, tools=tools, conn_options=conn_options)
        self._model = model
        self._provider_fmt = provider_fmt
        self._client = client
        self._llm = llm
        self._strict_tool_call = strict_tool_call
        self._extra_kwargs = extra_kwargs

    async def _run(self) -> None:
        # current function call that we're waiting for full completion (args are streamed)
        # (defined inside the _run method to make sure the state is reset for each run/attempt)
        self._oai_stream: openai.AsyncStream[ChatCompletionChunk] | None = None
        self._tool_call_id: str | None = None
        self._fnc_name: str | None = None
        self._fnc_raw_arguments: str | None = None
        self._tool_index: int | None = None
        retryable = True

        try:
            chat_ctx, _ = self._chat_ctx.to_provider_format(format=self._provider_fmt)
            fnc_ctx = (
                to_fnc_ctx(self._tools, strict=self._strict_tool_call)
                if self._tools
                else openai.NOT_GIVEN
            )
            if lk_oai_debug:
                tool_choice = self._extra_kwargs.get("tool_choice", NOT_GIVEN)
                logger.debug(
                    "chat.completions.create",
                    extra={
                        "fnc_ctx": fnc_ctx,
                        "tool_choice": tool_choice,
                        "chat_ctx": chat_ctx,
                    },
                )

            self._oai_stream = stream = await self._client.chat.completions.create(
                messages=cast(list[ChatCompletionMessageParam], chat_ctx),
                tools=fnc_ctx,
                model=self._model,
                stream_options={"include_usage": True},
                stream=True,
                timeout=httpx.Timeout(self._conn_options.timeout),
                **self._extra_kwargs,
            )

            thinking = asyncio.Event()
            async with stream:
                async for chunk in stream:
                    for choice in chunk.choices:
                        chat_chunk = self._parse_choice(chunk.id, choice, thinking)
                        if chat_chunk is not None:
                            retryable = False
                            self._event_ch.send_nowait(chat_chunk)

                    if chunk.usage is not None:
                        retryable = False
                        tokens_details = chunk.usage.prompt_tokens_details
                        cached_tokens = tokens_details.cached_tokens if tokens_details else 0
                        chunk = llm.ChatChunk(
                            id=chunk.id,
                            usage=llm.CompletionUsage(
                                completion_tokens=chunk.usage.completion_tokens,
                                prompt_tokens=chunk.usage.prompt_tokens,
                                prompt_cached_tokens=cached_tokens or 0,
                                total_tokens=chunk.usage.total_tokens,
                            ),
                        )
                        self._event_ch.send_nowait(chunk)

        except openai.APITimeoutError:
            raise APITimeoutError(retryable=retryable) from None
        except openai.APIStatusError as e:
            raise APIStatusError(
                e.message,
                status_code=e.status_code,
                request_id=e.request_id,
                body=e.body,
                retryable=retryable,
            ) from None
        except Exception as e:
            raise APIConnectionError(retryable=retryable) from e

    def _parse_choice(
        self, id: str, choice: Choice, thinking: asyncio.Event
    ) -> llm.ChatChunk | None:
        delta = choice.delta

        # https://github.com/livekit/agents/issues/688
        # the delta can be None when using Azure OpenAI (content filtering)
        if delta is None:
            return None

        if delta.tool_calls:
            for tool in delta.tool_calls:
                if not tool.function:
                    continue

                call_chunk = None
                if self._tool_call_id and tool.id and tool.index != self._tool_index:
                    call_chunk = llm.ChatChunk(
                        id=id,
                        delta=llm.ChoiceDelta(
                            role="assistant",
                            content=delta.content,
                            tool_calls=[
                                llm.FunctionToolCall(
                                    arguments=self._fnc_raw_arguments or "",
                                    name=self._fnc_name or "",
                                    call_id=self._tool_call_id or "",
                                )
                            ],
                        ),
                    )
                    self._tool_call_id = self._fnc_name = self._fnc_raw_arguments = None

                if tool.function.name:
                    self._tool_index = tool.index
                    self._tool_call_id = tool.id
                    self._fnc_name = tool.function.name
                    self._fnc_raw_arguments = tool.function.arguments or ""
                elif tool.function.arguments:
                    self._fnc_raw_arguments += tool.function.arguments  # type: ignore

                if call_chunk is not None:
                    return call_chunk

        if choice.finish_reason in ("tool_calls", "stop") and self._tool_call_id:
            call_chunk = llm.ChatChunk(
                id=id,
                delta=llm.ChoiceDelta(
                    role="assistant",
                    content=delta.content,
                    tool_calls=[
                        llm.FunctionToolCall(
                            arguments=self._fnc_raw_arguments or "",
                            name=self._fnc_name or "",
                            call_id=self._tool_call_id or "",
                        )
                    ],
                ),
            )
            self._tool_call_id = self._fnc_name = self._fnc_raw_arguments = None
            return call_chunk

        delta.content = llm_utils.strip_thinking_tokens(delta.content, thinking)

        if not delta.content:
            return None

        return llm.ChatChunk(
            id=id,
            delta=llm.ChoiceDelta(content=delta.content, role="assistant"),
        )<|MERGE_RESOLUTION|>--- conflicted
+++ resolved
@@ -254,45 +254,6 @@
         )
 
     @staticmethod
-<<<<<<< HEAD
-=======
-    def with_x_ai(
-        *,
-        model: str | XAIChatModels = "grok-3-fast",
-        api_key: str | None = None,
-        base_url: str = "https://api.x.ai/v1",
-        client: openai.AsyncClient | None = None,
-        user: NotGivenOr[str] = NOT_GIVEN,
-        temperature: NotGivenOr[float] = NOT_GIVEN,
-        parallel_tool_calls: NotGivenOr[bool] = NOT_GIVEN,
-        tool_choice: ToolChoice = "auto",
-    ) -> LLM:
-        """
-        Create a new instance of XAI LLM.
-
-        ``api_key`` must be set to your XAI API key, either using the argument or by setting
-        the ``XAI_API_KEY`` environmental variable.
-        """
-        api_key = api_key or os.environ.get("XAI_API_KEY")
-        if api_key is None:
-            raise ValueError(
-                "XAI API key is required, either as argument or set XAI_API_KEY environmental variable"  # noqa: E501
-            )
-
-        return LLM(
-            model=model,
-            api_key=api_key,
-            base_url=base_url,
-            client=client,
-            user=user,
-            temperature=temperature,
-            parallel_tool_calls=parallel_tool_calls,
-            tool_choice=tool_choice,
-            # TODO(long): add provider fmt for grok
-        )
-
-    @staticmethod
->>>>>>> be69745c
     def with_deepseek(
         *,
         model: str | DeepSeekChatModels = "deepseek-chat",
