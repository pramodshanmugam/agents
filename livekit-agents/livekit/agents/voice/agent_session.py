from __future__ import annotations

import asyncio
import copy
import time
from collections.abc import AsyncIterable
from dataclasses import dataclass
from types import TracebackType
from typing import (
    TYPE_CHECKING,
    Generic,
    Literal,
    Protocol,
    TypeVar,
    Union,
    runtime_checkable,
)

from livekit import rtc

from .. import debug, llm, stt, tts, utils, vad
from ..cli import cli
from ..job import get_job_context
from ..llm import ChatContext
from ..log import logger
from ..types import (
    DEFAULT_API_CONNECT_OPTIONS,
    NOT_GIVEN,
    APIConnectOptions,
    NotGivenOr,
)
from ..utils.misc import is_given
from . import io, room_io
from .agent import Agent
from .agent_activity import AgentActivity
from .audio_recognition import _TurnDetector
from .events import (
    AgentEvent,
    AgentState,
    AgentStateChangedEvent,
    CloseEvent,
    CloseReason,
    ConversationItemAddedEvent,
    EventTypes,
    UserState,
    UserStateChangedEvent,
)
from .run_result import RunResult
from .speech_handle import SpeechHandle

if TYPE_CHECKING:
    from ..llm import mcp


@dataclass
class SessionConnectOptions:
    stt_conn_options: APIConnectOptions = DEFAULT_API_CONNECT_OPTIONS
    llm_conn_options: APIConnectOptions = DEFAULT_API_CONNECT_OPTIONS
    tts_conn_options: APIConnectOptions = DEFAULT_API_CONNECT_OPTIONS
    max_unrecoverable_errors: int = 3
    """Maximum number of consecutive unrecoverable errors from llm or tts."""


@dataclass
class VoiceOptions:
    allow_interruptions: bool
    discard_audio_if_uninterruptible: bool
    min_interruption_duration: float
    min_interruption_words: int
    min_endpointing_delay: float
    max_endpointing_delay: float
    max_tool_steps: int
    user_away_timeout: float | None
    min_consecutive_speech_delay: float
<<<<<<< HEAD
    preemptive_generation: bool
=======
    use_tts_aligned_transcript: bool
>>>>>>> d870f87c


Userdata_T = TypeVar("Userdata_T")
Run_T = TypeVar("Run_T")

TurnDetectionMode = Union[Literal["stt", "vad", "realtime_llm", "manual"], _TurnDetector]
"""
The mode of turn detection to use.

- "stt": use speech-to-text result to detect the end of the user's turn
- "vad": use VAD to detect the start and end of the user's turn
- "realtime_llm": use server-side turn detection provided by the realtime LLM
- "manual": manually manage the turn detection
- _TurnDetector: use the default mode with the provided turn detector

(default) If not provided, automatically choose the best mode based on
    available models (realtime_llm -> vad -> stt -> manual)
If the needed model (VAD, STT, or RealtimeModel) is not provided, fallback to the default mode.
"""


# _RunContextVar = contextvars.ContextVar[RunResult]("agents_run_state")


@runtime_checkable
class _VideoSampler(Protocol):
    def __call__(self, frame: rtc.VideoFrame, session: AgentSession) -> bool: ...


# TODO(theomonnom): Should this be moved to another file?
class VoiceActivityVideoSampler:
    def __init__(self, *, speaking_fps: float = 1.0, silent_fps: float = 0.3):
        if speaking_fps <= 0 or silent_fps <= 0:
            raise ValueError("FPS values must be greater than zero")

        self.speaking_fps = speaking_fps
        self.silent_fps = silent_fps
        self._last_sampled_time: float | None = None

    def __call__(self, frame: rtc.VideoFrame, session: AgentSession) -> bool:
        now = time.time()
        is_speaking = session.user_state == "speaking"
        target_fps = self.speaking_fps if is_speaking else self.silent_fps
        min_frame_interval = 1.0 / target_fps

        if self._last_sampled_time is None:
            self._last_sampled_time = now
            return True

        if (now - self._last_sampled_time) >= min_frame_interval:
            self._last_sampled_time = now
            return True

        return False


class AgentSession(rtc.EventEmitter[EventTypes], Generic[Userdata_T]):
    def __init__(
        self,
        *,
        turn_detection: NotGivenOr[TurnDetectionMode] = NOT_GIVEN,
        stt: NotGivenOr[stt.STT] = NOT_GIVEN,
        vad: NotGivenOr[vad.VAD] = NOT_GIVEN,
        llm: NotGivenOr[llm.LLM | llm.RealtimeModel] = NOT_GIVEN,
        tts: NotGivenOr[tts.TTS] = NOT_GIVEN,
        mcp_servers: NotGivenOr[list[mcp.MCPServer]] = NOT_GIVEN,
        userdata: NotGivenOr[Userdata_T] = NOT_GIVEN,
        allow_interruptions: bool = True,
        discard_audio_if_uninterruptible: bool = True,
        min_interruption_duration: float = 0.5,
        min_interruption_words: int = 0,
        min_endpointing_delay: float = 0.5,
        max_endpointing_delay: float = 6.0,
        max_tool_steps: int = 3,
        video_sampler: NotGivenOr[_VideoSampler | None] = NOT_GIVEN,
        user_away_timeout: float | None = 15.0,
        min_consecutive_speech_delay: float = 0.0,
<<<<<<< HEAD
        preemptive_generation: bool = False,
=======
        use_tts_aligned_transcript: bool = False,
>>>>>>> d870f87c
        conn_options: NotGivenOr[SessionConnectOptions] = NOT_GIVEN,
        loop: asyncio.AbstractEventLoop | None = None,
    ) -> None:
        """`AgentSession` is the LiveKit Agents runtime that glues together
        media streams, speech/LLM components, and tool orchestration into a
        single real-time voice agent.

        It links audio, video, and text I/O with STT, VAD, TTS, and the LLM;
        handles turn detection, endpointing, interruptions, and multi-step
        tool calls; and exposes everything through event callbacks so you can
        focus on writing function tools and simple hand-offs rather than
        low-level streaming logic.

        Args:
            turn_detection (TurnDetectionMode, optional): Strategy for deciding
                when the user has finished speaking.

                * ``"stt"`` – rely on speech-to-text end-of-utterance cues
                * ``"vad"`` – rely on Voice Activity Detection start/stop cues
                * ``"realtime_llm"`` – use server-side detection from a
                  realtime LLM
                * ``"manual"`` – caller controls turn boundaries explicitly
                * ``_TurnDetector`` instance – plug-in custom detector

                If *NOT_GIVEN*, the session chooses the best available mode in
                priority order ``realtime_llm → vad → stt → manual``; it
                automatically falls back if the necessary model is missing.
            stt (stt.STT, optional): Speech-to-text backend.
            vad (vad.VAD, optional): Voice-activity detector
            llm (llm.LLM | llm.RealtimeModel, optional): LLM or RealtimeModel
            tts (tts.TTS, optional): Text-to-speech engine.
            mcp_servers (list[mcp.MCPServer], optional): List of MCP servers
                providing external tools for the agent to use.
            userdata (Userdata_T, optional): Arbitrary per-session user data.
            allow_interruptions (bool): Whether the user can interrupt the
                agent mid-utterance. Default ``True``.
            discard_audio_if_uninterruptible (bool): When ``True``, buffered
                audio is dropped while the agent is speaking and cannot be
                interrupted. Default ``True``.
            min_interruption_duration (float): Minimum speech length (s) to
                register as an interruption. Default ``0.5`` s.
            min_interruption_words (int): Minimum number of words to consider
                an interruption, only used if stt enabled. Default ``0``.
            min_endpointing_delay (float): Minimum time-in-seconds the agent
                must wait after a potential end-of-utterance signal (from VAD
                or an EOU model) before it declares the user’s turn complete.
                Default ``0.5`` s.
            max_endpointing_delay (float): Maximum time-in-seconds the agent
                will wait before terminating the turn. Default ``6.0`` s.
            max_tool_steps (int): Maximum consecutive tool calls per LLM turn.
                Default ``3``.
            video_sampler (_VideoSampler, optional): Uses
                :class:`VoiceActivityVideoSampler` when *NOT_GIVEN*; that sampler
                captures video at ~1 fps while the user is speaking and ~0.3 fps
                when silent by default.
            user_away_timeout (float, optional): If set, set the user state as
                "away" after this amount of time after user and agent are silent.
                Default ``15.0`` s, set to ``None`` to disable.
            min_consecutive_speech_delay (float, optional): The minimum delay between
                consecutive speech. Default ``0.0`` s.
<<<<<<< HEAD
            preemptive_generation (bool): Whether to use preemptive generation.
                Default ``False``.
=======
            use_tts_aligned_transcript (bool, optional): Whether to use TTS-aligned
                transcript as the input of the ``transcription_node``. Only applies
                if ``TTS.capabilities.aligned_transcript`` is ``True`` or ``streaming``
                is ``False``.
>>>>>>> d870f87c
            conn_options (SessionConnectOptions, optional): Connection options for
                stt, llm, and tts.
            loop (asyncio.AbstractEventLoop, optional): Event loop to bind the
                session to. Falls back to :pyfunc:`asyncio.get_event_loop()`.
        """
        super().__init__()
        self._loop = loop or asyncio.get_event_loop()

        if not is_given(video_sampler):
            video_sampler = VoiceActivityVideoSampler(speaking_fps=1.0, silent_fps=0.3)

        self._video_sampler = video_sampler

        # This is the "global" chat_context, it holds the entire conversation history
        self._chat_ctx = ChatContext.empty()
        self._opts = VoiceOptions(
            allow_interruptions=allow_interruptions,
            discard_audio_if_uninterruptible=discard_audio_if_uninterruptible,
            min_interruption_duration=min_interruption_duration,
            min_interruption_words=min_interruption_words,
            min_endpointing_delay=min_endpointing_delay,
            max_endpointing_delay=max_endpointing_delay,
            max_tool_steps=max_tool_steps,
            user_away_timeout=user_away_timeout,
            min_consecutive_speech_delay=min_consecutive_speech_delay,
<<<<<<< HEAD
            preemptive_generation=preemptive_generation,
=======
            use_tts_aligned_transcript=use_tts_aligned_transcript,
>>>>>>> d870f87c
        )
        self._conn_options = conn_options or SessionConnectOptions()
        self._started = False
        self._turn_detection = turn_detection or None
        self._stt = stt or None
        self._vad = vad or None
        self._llm = llm or None
        self._tts = tts or None
        self._mcp_servers = mcp_servers or None

        # unrecoverable error counts, reset after agent speaking
        self._llm_error_counts = 0
        self._tts_error_counts = 0

        # configurable IO
        self._input = io.AgentInput(self._on_video_input_changed, self._on_audio_input_changed)
        self._output = io.AgentOutput(
            self._on_video_output_changed,
            self._on_audio_output_changed,
            self._on_text_output_changed,
        )

        self._forward_audio_atask: asyncio.Task[None] | None = None
        self._forward_video_atask: asyncio.Task[None] | None = None
        self._update_activity_atask: asyncio.Task[None] | None = None
        self._activity_lock = asyncio.Lock()
        self._lock = asyncio.Lock()

        # used to keep a reference to the room io
        # this is not exposed, if users want access to it, they can create their own RoomIO
        self._room_io: room_io.RoomIO | None = None

        self._agent: Agent | None = None
        self._activity: AgentActivity | None = None
        self._next_activity: AgentActivity | None = None
        self._user_state: UserState = "listening"
        self._agent_state: AgentState = "initializing"
        self._user_away_timer: asyncio.TimerHandle | None = None

        self._userdata: Userdata_T | None = userdata if is_given(userdata) else None
        self._closing_task: asyncio.Task[None] | None = None
        self._job_context_cb_registered: bool = False

        self._global_run_state: RunResult | None = None

    @property
    def userdata(self) -> Userdata_T:
        if self._userdata is None:
            raise ValueError("VoiceAgent userdata is not set")

        return self._userdata

    @userdata.setter
    def userdata(self, value: Userdata_T) -> None:
        self._userdata = value

    @property
    def turn_detection(self) -> TurnDetectionMode | None:
        return self._turn_detection

    @property
    def mcp_servers(self) -> list[mcp.MCPServer] | None:
        return self._mcp_servers

    @property
    def input(self) -> io.AgentInput:
        return self._input

    @property
    def output(self) -> io.AgentOutput:
        return self._output

    @property
    def options(self) -> VoiceOptions:
        return self._opts

    @property
    def conn_options(self) -> SessionConnectOptions:
        return self._conn_options

    @property
    def history(self) -> llm.ChatContext:
        return self._chat_ctx

    @property
    def current_speech(self) -> SpeechHandle | None:
        return self._activity.current_speech if self._activity is not None else None

    @property
    def user_state(self) -> UserState:
        return self._user_state

    @property
    def agent_state(self) -> AgentState:
        return self._agent_state

    @property
    def current_agent(self) -> Agent:
        if self._agent is None:
            raise RuntimeError("VoiceAgent isn't running")

        return self._agent

    def run(self, *, user_input: str, output_type: type[Run_T] | None = None) -> RunResult[Run_T]:
        if self._global_run_state is not None and not self._global_run_state.done():
            raise RuntimeError("nested runs are not supported")

        run_state = RunResult(output_type=output_type)
        self._global_run_state = run_state
        self.generate_reply(user_input=user_input)
        return run_state

    async def start(
        self,
        agent: Agent,
        *,
        room: NotGivenOr[rtc.Room] = NOT_GIVEN,
        room_input_options: NotGivenOr[room_io.RoomInputOptions] = NOT_GIVEN,
        room_output_options: NotGivenOr[room_io.RoomOutputOptions] = NOT_GIVEN,
    ) -> None:
        """Start the voice agent.

        Create a default RoomIO if the input or output audio is not already set.
        If the console flag is provided, start a ChatCLI.

        Args:
            room: The room to use for input and output
            room_input_options: Options for the room input
            room_output_options: Options for the room output
        """
        async with self._lock:
            if self._started:
                return

            self._agent = agent
            self._update_agent_state("initializing")

            tasks: list[asyncio.Task[None]] = []
            if cli.CLI_ARGUMENTS is not None and cli.CLI_ARGUMENTS.console:
                from .chat_cli import ChatCLI

                if (
                    self.input.audio is not None
                    or self.output.audio is not None
                    or self.output.transcription is not None
                ):
                    logger.warning(
                        "agent started with the console subcommand, but input.audio or output.audio "  # noqa: E501
                        "or output.transcription is already set, overriding.."
                    )

                chat_cli = ChatCLI(self)
                tasks.append(asyncio.create_task(chat_cli.start(), name="_chat_cli_start"))

            elif is_given(room) and not self._room_io:
                room_input_options = copy.copy(
                    room_input_options or room_io.DEFAULT_ROOM_INPUT_OPTIONS
                )
                room_output_options = copy.copy(
                    room_output_options or room_io.DEFAULT_ROOM_OUTPUT_OPTIONS
                )

                if self.input.audio is not None:
                    if room_input_options.audio_enabled:
                        logger.warning(
                            "RoomIO audio input is enabled but input.audio is already set, ignoring.."  # noqa: E501
                        )
                    room_input_options.audio_enabled = False

                if self.output.audio is not None:
                    if room_output_options.audio_enabled:
                        logger.warning(
                            "RoomIO audio output is enabled but output.audio is already set, ignoring.."  # noqa: E501
                        )
                    room_output_options.audio_enabled = False

                if self.output.transcription is not None:
                    if room_output_options.transcription_enabled:
                        logger.warning(
                            "RoomIO transcription output is enabled but output.transcription is already set, ignoring.."  # noqa: E501
                        )
                    room_output_options.transcription_enabled = False

                self._room_io = room_io.RoomIO(
                    room=room,
                    agent_session=self,
                    input_options=room_input_options,
                    output_options=room_output_options,
                )
                tasks.append(asyncio.create_task(self._room_io.start(), name="_room_io_start"))

            else:
                if not self._room_io and not self.output.audio and not self.output.transcription:
                    logger.warning(
                        "session starts without output, forgetting to pass `room` to `AgentSession.start()`?"  # noqa: E501
                    )

            # session can be restarted, register the callbacks only once
            try:
                job_ctx = get_job_context()
                if self._room_io:
                    # automatically connect to the room when room io is used
                    tasks.append(asyncio.create_task(job_ctx.connect(), name="_job_ctx_connect"))

                if not self._job_context_cb_registered:
                    job_ctx.add_tracing_callback(self._trace_chat_ctx)
                    job_ctx.add_shutdown_callback(
                        lambda: self._aclose_impl(reason=CloseReason.JOB_SHUTDOWN)
                    )
                    self._job_context_cb_registered = True
            except RuntimeError:
                pass  # ignore

            # it is ok to await it directly, there is no previous task to drain
            tasks.append(
                asyncio.create_task(self._update_activity(self._agent, wait_on_enter=False))
            )

            try:
                await asyncio.gather(*tasks)
            finally:
                await utils.aio.cancel_and_wait(*tasks)

            # important: no await should be done after this!

            if self.input.audio is not None:
                self._forward_audio_atask = asyncio.create_task(
                    self._forward_audio_task(), name="_forward_audio_task"
                )

            if self.input.video is not None:
                self._forward_video_atask = asyncio.create_task(
                    self._forward_video_task(), name="_forward_video_task"
                )

            self._started = True
            self._update_agent_state("listening")
            if self._room_io and self._room_io.subscribed_fut:

                def on_room_io_subscribed(_: asyncio.Future[None]) -> None:
                    if self._user_state == "listening" and self._agent_state == "listening":
                        self._set_user_away_timer()

                self._room_io.subscribed_fut.add_done_callback(on_room_io_subscribed)

    async def _trace_chat_ctx(self) -> None:
        if self._activity is None:
            return  # can happen at startup

        chat_ctx = self._activity.agent.chat_ctx
        debug.Tracing.store_kv("chat_ctx", chat_ctx.to_dict(exclude_function_call=False))
        debug.Tracing.store_kv("history", self.history.to_dict(exclude_function_call=False))

    async def drain(self) -> None:
        if self._activity is None:
            raise RuntimeError("AgentSession isn't running")

        await self._activity.drain()

    def _close_soon(
        self,
        *,
        reason: CloseReason,
        drain: bool = False,
        error: llm.LLMError | stt.STTError | tts.TTSError | llm.RealtimeModelError | None = None,
    ) -> None:
        if self._closing_task:
            return

        self._closing_task = asyncio.create_task(
            self._aclose_impl(error=error, drain=drain, reason=reason)
        )

    @utils.log_exceptions(logger=logger)
    async def _aclose_impl(
        self,
        *,
        reason: CloseReason,
        drain: bool = False,
        error: llm.LLMError | stt.STTError | tts.TTSError | llm.RealtimeModelError | None = None,
    ) -> None:
        async with self._lock:
            if not self._started:
                return

            if self._activity is not None:
                if not drain:
                    try:
                        await self._activity.interrupt()
                    except RuntimeError:
                        # uninterruptible speech
                        # TODO(long): force interrupt or wait for it to finish?
                        # it might be an audio played from the error callback
                        pass

                await self._activity.drain()

                # wait any uninterruptible speech to finish
                if self._activity.current_speech:
                    await self._activity.current_speech

                # detach the inputs and outputs
                self.input.audio = None
                self.input.video = None
                self.output.audio = None
                self.output.transcription = None

                await self._activity.aclose()
                self._activity = None

            if self._forward_audio_atask is not None:
                await utils.aio.cancel_and_wait(self._forward_audio_atask)

            if self._room_io:
                await self._room_io.aclose()
                self._room_io = None

            self._started = False
            self.emit("close", CloseEvent(error=error, reason=reason))

            self._cancel_user_away_timer()
            self._user_state = "listening"
            self._agent_state = "initializing"
            self._llm_error_counts = 0
            self._tts_error_counts = 0

        logger.debug("session closed", extra={"reason": reason.value, "error": error})

    async def aclose(self) -> None:
        await self._aclose_impl(reason=CloseReason.USER_INITIATED)

    def emit(self, event: EventTypes, ev: AgentEvent) -> None:  # type: ignore
        # don't log VAD metrics as they are too verbose
        if ev.type != "metrics_collected" or ev.metrics.type != "vad_metrics":
            debug.Tracing.log_event(f'agent.on("{event}")', ev.model_dump())

        return super().emit(event, ev)

    def update_options(self) -> None:
        pass

    def say(
        self,
        text: str | AsyncIterable[str],
        *,
        audio: NotGivenOr[AsyncIterable[rtc.AudioFrame]] = NOT_GIVEN,
        allow_interruptions: NotGivenOr[bool] = NOT_GIVEN,
        add_to_chat_ctx: bool = True,
    ) -> SpeechHandle:
        if self._activity is None:
            raise RuntimeError("AgentSession isn't running")

        run_state = self._global_run_state
        if self._activity.scheduling_paused:
            if self._next_activity is None:
                raise RuntimeError("AgentSession is closing, cannot use say()")

            handle = self._next_activity.say(
                text,
                audio=audio,
                allow_interruptions=allow_interruptions,
                add_to_chat_ctx=add_to_chat_ctx,
            )
            if run_state:
                run_state._watch_handle(handle)

            return handle

        handle = self._activity.say(
            text,
            audio=audio,
            allow_interruptions=allow_interruptions,
            add_to_chat_ctx=add_to_chat_ctx,
        )
        if run_state:
            run_state._watch_handle(handle)

        return handle

    def generate_reply(
        self,
        *,
        user_input: NotGivenOr[str] = NOT_GIVEN,
        instructions: NotGivenOr[str] = NOT_GIVEN,
        tool_choice: NotGivenOr[llm.ToolChoice] = NOT_GIVEN,
        allow_interruptions: NotGivenOr[bool] = NOT_GIVEN,
    ) -> SpeechHandle:
        """Generate a reply for the agent to speak to the user.

        Args:
            user_input (NotGivenOr[str], optional): The user's input that may influence the reply,
                such as answering a question.
            instructions (NotGivenOr[str], optional): Additional instructions for generating the reply.
            tool_choice (NotGivenOr[llm.ToolChoice], optional): Specifies the external tool to use when
                generating the reply. If generate_reply is invoked within a function_tool, defaults to "none".
            allow_interruptions (NotGivenOr[bool], optional): Indicates whether the user can interrupt this speech.

        Returns:
            SpeechHandle: A handle to the generated reply.
        """  # noqa: E501
        if self._activity is None:
            raise RuntimeError("AgentSession isn't running")

        user_message = (
            llm.ChatMessage(role="user", content=[user_input])
            if is_given(user_input)
            else NOT_GIVEN
        )

        run_state = self._global_run_state
        if self._activity.scheduling_paused:
            if self._next_activity is None:
                raise RuntimeError("AgentSession is closing, cannot use generate_reply()")

            handle = self._next_activity._generate_reply(
                user_message=user_message,
                instructions=instructions,
                tool_choice=tool_choice,
                allow_interruptions=allow_interruptions,
            )
            if run_state:
                run_state._watch_handle(handle)

            return handle

        handle = self._activity._generate_reply(
            user_message=user_message,
            instructions=instructions,
            tool_choice=tool_choice,
            allow_interruptions=allow_interruptions,
        )
        if run_state:
            run_state._watch_handle(handle)

        return handle

    def interrupt(self) -> asyncio.Future[None]:
        """Interrupt the current speech generation.

        Returns:
            An asyncio.Future that completes when the interruption is fully processed
            and chat context has been updated.
        """
        if self._activity is None:
            raise RuntimeError("AgentSession isn't running")

        return self._activity.interrupt()

    def clear_user_turn(self) -> None:
        # clear the transcription or input audio buffer of the user turn
        if self._activity is None:
            raise RuntimeError("AgentSession isn't running")

        self._activity.clear_user_turn()

    def commit_user_turn(self, *, transcript_timeout: float = 2.0) -> None:
        """Commit the user turn and generate a reply.

        Args:
            transcript_timeout (float, optional): The timeout for the final transcript
                to be received after committing the user turn.
                Increase this value if the STT is slow to respond.

        Raises:
            RuntimeError: If the AgentSession isn't running.
        """
        if self._activity is None:
            raise RuntimeError("AgentSession isn't running")

        self._activity.commit_user_turn(transcript_timeout=transcript_timeout)

    def update_agent(self, agent: Agent) -> None:
        self._agent = agent

        if self._started:
            self._update_activity_atask = task = asyncio.create_task(
                self._update_activity_task(self._agent), name="_update_activity_task"
            )
            run_state = self._global_run_state
            if run_state:
                # don't mark the RunResult as done, if there is currently an agent transition happening.
                # (used to make sure we're correctly adding the AgentHandoffResult before completion)
                run_state._watch_handle(task)

    async def _update_activity(
        self,
        agent: Agent,
        *,
        previous_activity: Literal["close", "pause"] = "close",
        new_activity: Literal["start", "resume"] = "start",
        blocked_tasks: list[asyncio.Task] | None = None,
        wait_on_enter: bool = True,
    ) -> None:
        async with self._activity_lock:
            # _update_activity is called directy sometimes, update for redundancy
            self._agent = agent

            if new_activity == "start":
                if agent._activity is not None:
                    raise RuntimeError("cannot start agent: an activity is already running")

                self._next_activity = AgentActivity(agent, self)
            elif new_activity == "resume":
                if agent._activity is None:
                    raise RuntimeError("cannot resume agent: no existing active activity to resume")

                self._next_activity = agent._activity

            previous_activity_v = self._activity
            if self._activity is not None:
                if previous_activity == "close":
                    await self._activity.drain()
                    await self._activity.aclose()
                elif previous_activity == "pause":
                    await self._activity.pause(blocked_tasks=blocked_tasks or [])

            self._activity = self._next_activity
            self._next_activity = None

            run_state = self._global_run_state
            if run_state:
                run_state._agent_handoff(
                    old_agent=previous_activity_v.agent if previous_activity_v else None,
                    new_agent=self._activity.agent,
                )

            if new_activity == "start":
                await self._activity.start()
            elif new_activity == "resume":
                await self._activity.resume()

            if wait_on_enter:
                assert self._activity._on_enter_task is not None
                await asyncio.shield(self._activity._on_enter_task)

    @utils.log_exceptions(logger=logger)
    async def _update_activity_task(self, task: Agent) -> None:
        await self._update_activity(task)

    def _on_error(
        self,
        error: llm.LLMError | stt.STTError | tts.TTSError | llm.RealtimeModelError,
    ) -> None:
        if self._closing_task or error.recoverable:
            return

        if error.type == "llm_error":
            self._llm_error_counts += 1
            if self._llm_error_counts <= self.conn_options.max_unrecoverable_errors:
                return
        elif error.type == "tts_error":
            self._tts_error_counts += 1
            if self._tts_error_counts <= self.conn_options.max_unrecoverable_errors:
                return

        logger.error("AgentSession is closing due to unrecoverable error", exc_info=error.error)

        def on_close_done(_: asyncio.Task[None]) -> None:
            self._closing_task = None

        self._closing_task = asyncio.create_task(
            self._aclose_impl(error=error, reason=CloseReason.ERROR)
        )
        self._closing_task.add_done_callback(on_close_done)

    @utils.log_exceptions(logger=logger)
    async def _forward_audio_task(self) -> None:
        audio_input = self.input.audio
        if audio_input is None:
            return

        async for frame in audio_input:
            if self._activity is not None:
                self._activity.push_audio(frame)

    @utils.log_exceptions(logger=logger)
    async def _forward_video_task(self) -> None:
        video_input = self.input.video
        if video_input is None:
            return

        async for frame in video_input:
            if self._activity is not None:
                if self._video_sampler is not None and not self._video_sampler(frame, self):
                    continue  # ignore this frame

                self._activity.push_video(frame)

    def _set_user_away_timer(self) -> None:
        self._cancel_user_away_timer()
        if self._opts.user_away_timeout is None:
            return

        if (
            (room_io := self._room_io)
            and room_io.subscribed_fut
            and not room_io.subscribed_fut.done()
        ):
            # skip the timer before user join the room
            return

        self._user_away_timer = self._loop.call_later(
            self._opts.user_away_timeout, self._update_user_state, "away"
        )

    def _cancel_user_away_timer(self) -> None:
        if self._user_away_timer is not None:
            self._user_away_timer.cancel()
            self._user_away_timer = None

    def _update_agent_state(self, state: AgentState, *, speech_id: str | None = None) -> None:
        if self._agent_state == state:
            return

        if state == "speaking":
            self._llm_error_counts = 0
            self._tts_error_counts = 0

        if state == "listening" and self._user_state == "listening":
            self._set_user_away_timer()
        else:
            self._cancel_user_away_timer()

        old_state = self._agent_state
        self._agent_state = state
        self.emit(
            "agent_state_changed",
<<<<<<< HEAD
            AgentStateChangedEvent(old_state=old_state, new_state=state, speech_id=speech_id),
=======
            AgentStateChangedEvent(old_state=old_state, new_state=state),
>>>>>>> d870f87c
        )

    def _update_user_state(self, state: UserState) -> None:
        if self._user_state == state:
            return

        if state == "listening" and self._agent_state == "listening":
            self._set_user_away_timer()
        else:
            self._cancel_user_away_timer()

        old_state = self._user_state
        self._user_state = state
        self.emit(
            "user_state_changed",
            UserStateChangedEvent(old_state=old_state, new_state=state),
        )

    def _conversation_item_added(self, message: llm.ChatMessage) -> None:
        self._chat_ctx.insert(message)
        self.emit("conversation_item_added", ConversationItemAddedEvent(item=message))

    # move them to the end to avoid shadowing the same named modules for mypy
    @property
    def stt(self) -> stt.STT | None:
        return self._stt

    @property
    def llm(self) -> llm.LLM | llm.RealtimeModel | None:
        return self._llm

    @property
    def tts(self) -> tts.TTS | None:
        return self._tts

    @property
    def vad(self) -> vad.VAD | None:
        return self._vad

    # -- User changed input/output streams/sinks --

    def _on_video_input_changed(self) -> None:
        if not self._started:
            return

        if self._forward_video_atask is not None:
            self._forward_video_atask.cancel()

        self._forward_video_atask = asyncio.create_task(
            self._forward_video_task(), name="_forward_video_task"
        )

    def _on_audio_input_changed(self) -> None:
        if not self._started:
            return

        if self._forward_audio_atask is not None:
            self._forward_audio_atask.cancel()

        self._forward_audio_atask = asyncio.create_task(
            self._forward_audio_task(), name="_forward_audio_task"
        )

    def _on_video_output_changed(self) -> None:
        pass

    def _on_audio_output_changed(self) -> None:
        pass

    def _on_text_output_changed(self) -> None:
        pass

    # ---

    async def __aenter__(self) -> AgentSession:
        return self

    async def __aexit__(
        self,
        exc_type: type[BaseException] | None,
        exc: BaseException | None,
        exc_tb: TracebackType | None,
    ) -> None:
        await self.aclose()<|MERGE_RESOLUTION|>--- conflicted
+++ resolved
@@ -72,11 +72,8 @@
     max_tool_steps: int
     user_away_timeout: float | None
     min_consecutive_speech_delay: float
-<<<<<<< HEAD
+    use_tts_aligned_transcript: bool
     preemptive_generation: bool
-=======
-    use_tts_aligned_transcript: bool
->>>>>>> d870f87c
 
 
 Userdata_T = TypeVar("Userdata_T")
@@ -154,11 +151,8 @@
         video_sampler: NotGivenOr[_VideoSampler | None] = NOT_GIVEN,
         user_away_timeout: float | None = 15.0,
         min_consecutive_speech_delay: float = 0.0,
-<<<<<<< HEAD
+        use_tts_aligned_transcript: bool = False,
         preemptive_generation: bool = False,
-=======
-        use_tts_aligned_transcript: bool = False,
->>>>>>> d870f87c
         conn_options: NotGivenOr[SessionConnectOptions] = NOT_GIVEN,
         loop: asyncio.AbstractEventLoop | None = None,
     ) -> None:
@@ -219,15 +213,12 @@
                 Default ``15.0`` s, set to ``None`` to disable.
             min_consecutive_speech_delay (float, optional): The minimum delay between
                 consecutive speech. Default ``0.0`` s.
-<<<<<<< HEAD
-            preemptive_generation (bool): Whether to use preemptive generation.
-                Default ``False``.
-=======
             use_tts_aligned_transcript (bool, optional): Whether to use TTS-aligned
                 transcript as the input of the ``transcription_node``. Only applies
                 if ``TTS.capabilities.aligned_transcript`` is ``True`` or ``streaming``
                 is ``False``.
->>>>>>> d870f87c
+            preemptive_generation (bool): Whether to use preemptive generation.
+                Default ``False``.
             conn_options (SessionConnectOptions, optional): Connection options for
                 stt, llm, and tts.
             loop (asyncio.AbstractEventLoop, optional): Event loop to bind the
@@ -253,11 +244,8 @@
             max_tool_steps=max_tool_steps,
             user_away_timeout=user_away_timeout,
             min_consecutive_speech_delay=min_consecutive_speech_delay,
-<<<<<<< HEAD
             preemptive_generation=preemptive_generation,
-=======
             use_tts_aligned_transcript=use_tts_aligned_transcript,
->>>>>>> d870f87c
         )
         self._conn_options = conn_options or SessionConnectOptions()
         self._started = False
@@ -885,11 +873,7 @@
         self._agent_state = state
         self.emit(
             "agent_state_changed",
-<<<<<<< HEAD
             AgentStateChangedEvent(old_state=old_state, new_state=state, speech_id=speech_id),
-=======
-            AgentStateChangedEvent(old_state=old_state, new_state=state),
->>>>>>> d870f87c
         )
 
     def _update_user_state(self, state: UserState) -> None:
